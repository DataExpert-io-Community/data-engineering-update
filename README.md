# The Data Engineering Handbook

This repo has all the resources you need to become an amazing data engineer!

Make sure to check out the [projects](projects.md) section for more hands-on examples!

Make sure to check out the [interviews](interviews.md) section for more advice on how to pass data engineering interviews!

## Resources

Great books:

- [Fundamentals of Data Engineering](https://www.amazon.com/Fundamentals-Data-Engineering-Robust-Systems/dp/1098108302/)
- [Designing Data-Intensive Applications](https://www.amazon.com/Designing-Data-Intensive-Applications-Reliable-Maintainable/dp/1449373321/)
- [Designing Machine Learning Systems](https://www.amazon.com/Designing-Machine-Learning-Systems-Production-Ready/dp/1098107969)
- [The Hundred Page Machine Learning Book](https://www.amazon.com/Hundred-Page-Machine-Learning-Book/dp/199957950X)
- [Kimball - The Data Warehouse Toolkit](https://ia801609.us.archive.org/14/items/the-data-warehouse-toolkit-kimball/The%20Data%20Warehouse%20Toolkit%20-%20Kimball.pdf)
- [Data Mesh](https://www.oreilly.com/library/view/data-mesh/9781492092384/)
- [Machine Learning System Design Interview](https://www.amazon.com/Machine-Learning-System-Design-Interview/dp/1736049127)
- [Streaming Systems](https://www.amazon.com/Streaming-Systems-Where-Large-Scale-Processing/dp/1491983876)
- [High Performance Spark](https://www.amazon.com/High-Performance-Spark-Practices-Optimizing/dp/1491943203)
- [Building Evolutionary Architectures, 2nd Edition](https://www.oreilly.com/library/view/building-evolutionary-architectures/9781492097532/)
- [Data Management at Scale, 2nd Edition](https://www.oreilly.com/library/view/data-management-at/9781098138851/)
- [Deciphering Data Architectures](https://www.oreilly.com/library/view/deciphering-data-architectures/9781098150754/)
- [97 Things Every Data Engineer Should Know: Collective Wisdom from the Experts](https://www.amazon.com/Things-Every-Data-Engineer-Should/dp/1492062413)
- [Data Governance: The Definitive Guide](https://www.oreilly.com/library/view/data-governance-the/9781492063483/)
- [Trino: The Definitive Guide](https://trino.io/trino-the-definitive-guide.html)
- [Delta Lake: The Definitive Guide](https://www.oreilly.com/library/view/delta-lake-the/9781098151935/)
- [Hadoop: The Definitive Guide](https://www.oreilly.com/library/view/hadoop-the-definitive/9781491901687/)
- [Modern Data Engineering with Apache Spark: A Hands-On Guide for Building Mission-Critical Streaming Applications](https://www.amazon.com/Modern-Engineering-Apache-Spark-Hands/dp/1484274512)
- [Data Engineering with dbt: A practical guide to building a dependable data platform with SQL](https://www.amazon.com/Data-Engineering-dbt-cloud-based-dependable-ebook/dp/B0C4LL19G7)
- [Data Engineering with AWS](https://www.oreilly.com/library/view/data-engineering-with/9781804614426/)
- [Practical DataOps: Delivering Agile Date Science at Scale](https://www.amazon.com/Practical-DataOps-Delivering-Agile-Science/dp/1484251032)
- [Data Engineering Design Patterns](https://www.dedp.online/)
- [Snowflake Data Engineering](https://www.manning.com/books/snowflake-data-engineering)
- [Unlocking dbt](https://www.amazon.com/Unlocking-dbt-Design-Transformations-Warehouse/dp/1484296990/)
- [Learning Spark, Second Edition](https://pages.databricks.com/rs/094-YMS-629/images/LearningSpark2.0.pdf)

Communities:

- [Seattle Data Guy Discord](https://discord.gg/ah95MZKkFF)
- [EcZachly Data Engineering Discord](https://discord.gg/JGumAXncAK)
- [AdalFlow Discrod (LLM Library)](https://discord.com/invite/ezzszrRZvT)
- [Chip Huyen MLOps Discord](https://discord.gg/dzh728c5t3)
- [Data Engineer Things Community](https://www.dataengineerthings.org/aboutus/)
- [DBT Community](https://www.getdbt.com/community/join-the-community/)
- [r/dataengineering](https://www.reddit.com/r/dataengineering)
- [Microsoft Fabric Community](https://community.fabric.microsoft.com/)
- [r/MicrosoftFabric](https://www.reddit.com/r/MicrosoftFabric/)
- [Data Talks Club Slack](https://datatalks.club/slack)
- [Data Engineering Wiki](https://dataengineering.wiki/)

Companies:

- Orchestration  
  - [Mage](https://www.mage.ai)
  - [Astronomer](https://www.astronomer.io)
  - [Prefect](https://www.prefect.io)
  - [Dagster](https://www.dagster.io)
  - [Airbyte](https://airbyte.com)
  - [Kestra](https://kestra.io/) 
  - [Shipyard](https://www.shipyardapp.com/)
  - [Hamilton](https://github.com/dagworks-inc/hamilton)
- Data Lake / Cloud
  - [Tabular](https://www.tabular.io)
  - [Microsoft](https://www.microsoft.com)
  - [Databricks](https://www.databricks.com/company/about-us)
  - [Onehouse](https://www.onehouse.ai)
  - [Delta Lake](https://delta.io/)
- Data Warehouse
  - [Snowflake](https://www.snowflake.com/en/)
  - [Firebolt](https://www.firebolt.io/)
- Data Quality
  - [dbt](https://www.getdbt.com/)
  - [Gable](https://www.gable.ai)
  - [Great Expectations](https://www.greatexpectations.io)
  - [Streamdal](https://streamdal.com)
  - [Coalesce](https://coalesce.io/)
  - [Soda](https://www.soda.io/)
  - [DQOps](https://dqops.com/)
- Education Companies
  - [DataExpert.io](https://www.dataexpert.io)
  - [LearnDataEngineering.com](https://www.learndataengineering.com)
  - [AlgoExpert](https://www.algoexpert.io)
  - [ByteByteGo](https://www.bytebytego.com)
- Analytics / Visualization
  - [Preset](https://www.preset.io)
  - [Starburst](https://www.starburst.io)
  - [Metabase](https://www.metabase.com/)
  - [Looker Studio](https://lookerstudio.google.com/overview)
  - [Tableau](https://www.tableau.com/)
  - [Power BI](https://powerbi.microsoft.com/)
  - [Apache Superset](https://superset.apache.org/)
- Data Integration
  - [Cube](https://cube.dev)
  - [Fivetran](https://www.fivetran.com)
  - [Airbyte](https://airbyte.io)
  - [dlt](https://dlthub.com/)
  - [Sling](https://slingdata.io/)
  - [Meltano](https://meltano.com/)
- Modern OLAP
  - [Apache Druid](https://druid.apache.org/)
  - [ClickHouse](https://clickhouse.com/)
  - [Apache Pinot](https://pinot.apache.org/)
  - [Apache Kylin](https://kylin.apache.org/)
<<<<<<< HEAD
  - [DuckDB](https://duckdb.org/)
=======
- LLM application library
  - [AdalFlow](https://github.com/SylphAI-Inc/AdalFlow)
>>>>>>> 876189d4

Data Engineering blogs of companies:

- [Netflix](https://netflixtechblog.com/tagged/big-data)
- [Uber](https://www.uber.com/blog/houston/data/?uclick_id=b2f43229-f3f4-4bae-bd5d-10a05db2f70c)
- [Databricks](https://www.databricks.com/blog/category/engineering/data-engineering)
- [Airbnb](https://medium.com/airbnb-engineering/data/home)
- [Amazon AWS Blog](https://aws.amazon.com/blogs/big-data/)
- [Microsoft Data Architecture Blogs](https://techcommunity.microsoft.com/t5/data-architecture-blog/bg-p/DataArchitectureBlog)
- [Microsoft Fabric Blog](https://blog.fabric.microsoft.com/)
- [Oracle](https://blogs.oracle.com/datawarehousing/)
- [Meta](https://engineering.fb.com/category/data-infrastructure/)
- [Onehouse](https://www.onehouse.ai/blog)

Data Engineering Whitepapers:

- [A Five-Layered Business Intelligence Architecture](https://ibimapublishing.com/articles/CIBIMA/2011/695619/695619.pdf)
- [Lakehouse:A New Generation of Open Platforms that Unify Data Warehousing and Advanced Analytics](https://www.cidrdb.org/cidr2021/papers/cidr2021_paper17.pdf)
- [Big Data Quality: A Data Quality Profiling Model](https://link.springer.com/chapter/10.1007/978-3-030-23381-5_5)
- [The Data Lakehouse: Data Warehousing and More](https://arxiv.org/abs/2310.08697)
- [Spark: Cluster Computing with Working Sets](https://dl.acm.org/doi/10.5555/1863103.1863113)
- [The Google File System](https://research.google/pubs/the-google-file-system/)
- [Building a Universal Data Lakehouse](https://www.onehouse.ai/whitepaper/onehouse-universal-data-lakehouse-whitepaper)

Great YouTube Channels:

- 100k+ subscribers
  - [E-learning Bridge](https://www.youtube.com/@shashank_mishra)
  - [TrendyTech](https://www.youtube.com/c/TrendytechInsights)
  - [Darshil Parmar](https://www.youtube.com/@DarshilParmar)
  - [Andreas Kretz](https://www.youtube.com/c/andreaskayy)
  - [ByteByteGo](https://www.youtube.com/c/ByteByteGo)
  - [The Ravit Show](https://youtube.com/@theravitshow)
  - [Guy in a Cube](https://www.youtube.com/@GuyInACube)
  - [Adam Marczak](https://www.youtube.com/@AdamMarczakYT)
  - [nullQueries](https://www.youtube.com/@nullQueries)
  - [TECHTFQ by Thoufiq](https://www.youtube.com/@techTFQ)
- 10k+ subscribers
  - [Data with Zach](https://www.youtube.com/c/datawithzach)
  - [Seattle Data Guy](https://www.youtube.com/c/SeattleDataGuy)
  - [Azure Lib](https://www.youtube.com/@azurelib-academy)
  - [Advancing Analytics](https://www.youtube.com/@AdvancingAnalytics)
  - [Kahan Data Solutions](https://www.youtube.com/@KahanDataSolutions)
  - [Ankit Bansal](https://youtube.com/@ankitbansal6)
  - [Mr. K Talks Tech](https://www.youtube.com/channel/UCzdOan4AmF65PmLLks8Lmww)
- 1k+ subscribers
  - [Eric Roby](https://www.youtube.com/@codingwithroby)

Great Podcasts

- [The Data Engineering Show](https://www.dataengineeringshow.com/)
- [Data Engineering Podcast](https://www.dataengineeringpodcast.com/)
- [DataTopics](https://www.datatopics.io/)
- [The Data Engineering Side Of Data](https://podcasts.apple.com/us/podcast/the-engineering-side-of-data/id1566999533)
- [DataWare](https://www.ascend.io/dataaware-podcast/)
- [The Data Coffee Break Podcast](https://www.deezer.com/us/show/5293247)
- [Thd datastack show](https://datastackshow.com/)
- [Intricity101 Data Sharks Podcast](https://www.intricity.com/learningcenter/podcast)
- [Drill to Detail with Mark Rittman](https://www.rittmananalytics.com/drilltodetail/)
- [Analytics Power Hour](https://analyticshour.io/)
- [Catalog & cocktails](https://listen.casted.us/public/127/Catalog-%26-Cocktails-2fcf8728)
- [Datatalks](https://datatalks.club/podcast.html)
- [Data Brew by Databricks](https://www.databricks.com/discover/data-brew)
- [The Data Cloud Podcast by Snowflake](https://rise-of-the-data-cloud.simplecast.com/)
- [What's New in data](https://www.striim.com/podcast/)
- [Open||Source||Data by Datastax](https://www.datastax.com/resources/podcast/open-source-data)
- [Streaming Audio by confluent](https://developer.confluent.io/podcast/)
- [The Data Scientist Show](https://podcasts.apple.com/us/podcast/the-data-scientist-show/id1584430381)
- [MLOps.community](https://podcast.mlops.community/)
- [Monday Morning Data Chat](https://open.spotify.com/show/3Km3lBNzJpc1nOTJUtbtMh)
- [The Data Chief](https://www.thoughtspot.com/data-chief/podcast)

Newsletters:

- [DataEngineer.io Newsletter](https://blog.dataengineer.io)
- [Seattle Data Guy](https://seattledataguy.substack.com)
- [Joe Reis](https://joereis.substack.com)
- [Data Engineering Weekly](https://www.dataengineeringweekly.com)
- [Data Engineering Central](https://dataengineeringcentral.substack.com)
- [Dutch Engineer](https://dutchengineer.substack.com)
- [ByteByteGo](https://blog.bytebytego.com)
- [Start Data Engineering](https://www.startdataengineering.com)
- [Developing Dev](https://www.developing.dev)
- [High Growth Engineer](https://careercutler.substack.com/)
- [Learn Analytics Engineering](https://learnanalyticsengineering.substack.com/)
- [Marvelous MLOps](https://marvelousmlops.substack.com/)
- [medium Data Engineering Newsletter](https://medium.com/data-engineering-weekly)
- [Benn Stancil](https://benn.substack.com/)
- [Metadata Weekly](https://metadataweekly.substack.com/)
- [Technically](https://technically.substack.com/)
- [Blef.fr Data News](https://www.blef.fr/blog/)
- [All Hands on Data](https://allhandsondata.substack.com/)
- [Modern Data 101](https://moderndata101.substack.com/)
- [SELECT Insights](https://newsletter.ssp.sh/)
- [Interesting Data Gigs](https://newsletter.interestinggigs.com)
- [Ju Data Engineering Weekly](https://juhache.substack.com/)

Glossaries:
- [Data Engineering Vault](https://www.ssp.sh/brain/data-engineering/)
- [Airbyte Data Glossary](https://glossary.airbyte.com/)
- [Data Engineering Wiki by Reddit](https://dataengineering.wiki/Index)
- [Seconda Glossary](https://www.secoda.co/glossary/)
- [Glossary Databricks](https://www.databricks.com/glossary)
- [Airtable Glossary](https://airtable.com/shrGh8BqZbkfkbrfk/tbluZ3ayLHC3CKsDb)
- [Data Engineering Glossary by Dagster](https://dagster.io/glossary)

LinkedIn

- 100k+ Followers
  - [Zach Wilson](https://www.linkedin.com/in/eczachly)
  - [Ben Rogojan](https://www.linkedin.com/in/benjaminrogojan)
  - [Sumit Mittal](https://www.linkedin.com/in/bigdatabysumit/)
  - [Shashank Mishra](https://www.linkedin.com/in/shashank219/)
  - [Chip Huyen](https://www.linkedin.com/in/chiphuyen/)
  - [Alex Xu](https://www.linkedin.com/in/alexxubyte)
  - [Deepak Goyal](https://www.linkedin.com/in/deepak-goyal-93805a17/)
  - [Andreas Kretz](https://www.linkedin.com/in/andreas-kretz)
- 50k+ Followers
  - [Joe Reis](https://www.linkedin.com/in/josephreis)
  - [Darshil Parmar](https://www.linkedin.com/in/darshil-parmar/)
  - [Ankit Bansal](https://www.linkedin.com/in/ankitbansal6/)
  - [Marc Lamberti](https://www.linkedin.com/in/marclamberti)
- 10k+ Followers
  - [Li Yin](https://www.linkedin.com/in/li-yin-ai/)
  - [Joseph Machado](https://www.linkedin.com/in/josephmachado1991/)
  - [Eric Roby](https://www.linkedin.com/in/codingwithroby/)
  - [Simon Whiteley](https://www.linkedin.com/in/simon-whiteley-uk/)
  - [Simon Späti](https://www.linkedin.com/in/sspaeti/)
- 5k+ Followers
  - [Dipankar Mazumdar](https://www.linkedin.com/in/dipankar-mazumdar/)
  - [Daniel Ciocirlan](https://www.linkedin.com/in/danielciocirlan)
  - [Hugo Lu](https://www.linkedin.com/in/hugo-lu-confirmed/)
  - [Tobias Macey](https://www.linkedin.com/in/tmacey)
  - [Marcos Ortiz](https://www.linkedin.com/in/mlortiz)
  - [Julien Hurault](https://www.linkedin.com/in/julienhuraultanalytics/)
- 1k+ Followers
  - [Shruti Mantri](https://www.linkedin.com/in/shruti-mantri-88527a67/)
  - [Volker Janz](https://www.linkedin.com/in/vjanz/)

Twitter / X

- [Zach Wilson](https://www.twitter.com/EcZachly)
- [Seattle Data Guy](https://www.twitter.com/SeattleDataGuy)
- [Sumit Mittal](https://www.twitter.com/bigdatasumit)
- [Joseph Machado](https://twitter.com/startdataeng)
- [Alex Xu](https://twitter.com/alexxubyte/)
- [Eric Roby](https://twitter.com/codingwithroby)
- [Andreas Kretz](https://twitter.com/andreaskayy)
- [Marc Lamberti](https://twitter.com/marclambertiml)
- [Dipankar Mazumdar](https://twitter.com/Dipankartnt)
- [Start Data Engineering](https://twitter.com/startdataeng)
- [Data Cyborg](https://twitter.com/data_cyborg)
- [Simon Späti](https://twitter.com/sspaeti)
- [Marcos Ortiz](https://twitter.com/marcosluis2186)

Instagram

- [Zach Wilson](https://www.instagram.com/eczachly)
- [Andreas Kretz](https://www.instagram.com/learndataengineering)
- [Seattle Data Guy](https://www.instagram.com/seattledataguy)

TikTok

- [Zach Wilson](https://www.tiktok.com/@eczachly)
- [Alex The Analyst](https://www.tiktok.com/@alex_the_analyst)
- [Marcos Ortiz](https://www.tiktok.com/@marcosluis2186)

Design Patterns

- [Cumulative Table Design](https://www.github.com/EcZachly/cumulative-table-design)
- [Microbatch Deduplication](https://www.github.com/EcZachly/microbatch-hourly-deduped-tutorial)
- [The Little Book of Pipelines](https://www.github.com/EcZachly/little-book-of-pipelines)
- [Data Developer Platform](https://datadeveloperplatform.org/architecture/)

Courses / Academies

- [DataExpert.io course](https://www.dataexpert.io) use code **HANDBOOK10** for a discount!
- [LearnDataEngineering.com](https://www.learndataengineering.com)
- [Technical Freelancer Academy](https://www.technicalfreelanceracademy.com/) Use code **zwtech** for a discount!
- [IBM Data Engineering for Everyone](https://www.edx.org/learn/data-engineering/ibm-data-engineering-basics-for-everyone)
- [Qwiklabs](https://www.qwiklabs.com/)
- [DataCamp](https://www.datacamp.com/)
- [Udemy Courses from Shruti Mantri](https://www.udemy.com/user/shruti-mantri-5/)
- [Rock the JVM](https://rockthejvm.com/) teaches Spark (in Scala), Flink and others
- [Data Engineering Zoomcamp by DataTalksClub](https://datatalks.club/)
- [Efficient Data Processing in Spark](https://josephmachado.podia.com/efficient-data-processing-in-spark)
- [Scaler](https://www.scaler.com/)

Certifications Courses

- [Google Cloud Certified - Professional Data Engineer](https://cloud.google.com/certification/data-engineer)
- [Databricks - Data Engineer Professional](https://www.databricks.com/learn/certification/data-engineer-professional)
- [Azure Data Engineer Associate](https://learn.microsoft.com/credentials/certifications/azure-data-engineer/)
- [Microsoft Fabric Analytics Engineer Associate](https://learn.microsoft.com/credentials/certifications/fabric-analytics-engineer-associate/)
- [Exam DP-203: Data Engineering on Microsoft Azure](https://learn.microsoft.com/en-us/credentials/certifications/exams/dp-203/?tab=tab-learning-paths)
- [AWS Certified Data Engineer - Associate](https://aws.amazon.com/certification/certified-data-engineer-associate/)

Conferences

- [Trino Summit - December 13-14, 2023 - Virtual](https://www.starburst.io/info/trinosummit2023/)
- [Data Universe - April 10-11, 2024 - New York City](https://www.datauniverseevent.com/)
- [Data Nova @ Data Universe - April 10-11, 2024 - New York City](https://www.starburst.io/datanova/)
- [DataTune Conference - March 8-9, 2024 - Nashville, TN](https://www.datatuneconf.com/)<|MERGE_RESOLUTION|>--- conflicted
+++ resolved
@@ -103,12 +103,9 @@
   - [ClickHouse](https://clickhouse.com/)
   - [Apache Pinot](https://pinot.apache.org/)
   - [Apache Kylin](https://kylin.apache.org/)
-<<<<<<< HEAD
   - [DuckDB](https://duckdb.org/)
-=======
 - LLM application library
   - [AdalFlow](https://github.com/SylphAI-Inc/AdalFlow)
->>>>>>> 876189d4
 
 Data Engineering blogs of companies:
 
